/*
 * Squidex Headless CMS
 *
 * @license
 * Copyright (c) Sebastian Stehle. All rights r vbeserved
 */

import { ChangeDetectionStrategy, ChangeDetectorRef, Component, Host, Input, OnChanges, OnDestroy, Optional } from '@angular/core';
import { AbstractControl, FormGroupDirective } from '@angular/forms';
import { merge } from 'rxjs';

import {
    fadeAnimation,
    StatefulComponent,
    Types
} from '@app/framework/internal';

import { formatError } from './error-formatting';

interface State {
    errorMessages: string[];
}

@Component({
    selector: 'sqx-control-errors',
    styleUrls: ['./control-errors.component.scss'],
    templateUrl: './control-errors.component.html',
    animations: [
        fadeAnimation
    ],
    changeDetection: ChangeDetectionStrategy.OnPush
})
export class ControlErrorsComponent extends StatefulComponent<State> implements OnChanges, OnDestroy {
    private displayFieldName: string;
    private control: AbstractControl;
    private originalMarkAsTouched: any;

    @Input()
    public for: string | AbstractControl;

    @Input()
    public fieldName: string;

    @Input()
    public errors: string;

    @Input()
    public submitted: boolean;

    @Input()
    public submitOnly = false;

    constructor(changeDetector: ChangeDetectorRef,
        @Optional() @Host() private readonly formGroupDirective: FormGroupDirective
    ) {
        super(changeDetector, {
            errorMessages: []
        });
    }

    public ngOnDestroy() {
        super.ngOnDestroy();

        this.unsubscribe();
    }

    private unsubscribe() {
        if (this.control && this.originalMarkAsTouched) {
            this.control['markAsTouched'] = this.originalMarkAsTouched;
        }
    }

    public ngOnChanges() {
        if (this.fieldName) {
            this.displayFieldName = this.fieldName;
        } else if (this.for) {
            if (Types.isString(this.for)) {
                this.displayFieldName = this.for.substr(0, 1).toUpperCase() + this.for.substr(1);
            } else {
                this.displayFieldName = 'field';
            }
        }

        let control: AbstractControl | null = null;

        if (Types.isString(this.for)) {
            control = this.formGroupDirective.form.controls[this.for];
        } else {
            control = this.for;
        }

        if (this.control !== control) {
<<<<<<< HEAD
            this.unsubscribe();
=======
            this.unsubscribeAll();
>>>>>>> e0d737b4

            this.control = control;

            if (control) {
                this.own(
                    merge(control.valueChanges, control.statusChanges)
                        .subscribe(() => {
                            this.createMessages();
                        }));

                this.originalMarkAsTouched = this.control.markAsTouched;

                const self = this;

                this.control['markAsTouched'] = function () {
                    self.originalMarkAsTouched.apply(this, arguments);

                    self.createMessages();
                };
            }
        }

        this.createMessages();
    }

    private createMessages() {
        const errors: string[] = [];

        if (this.control && this.control.invalid && ((this.control.touched && !this.submitOnly) || this.submitted) && this.control.errors) {
            for (let key in <any>this.control.errors) {
                if (this.control.errors.hasOwnProperty(key)) {
                    const message = formatError(this.displayFieldName, key, this.control.errors[key], this.control.value, this.errors);

                    if (message) {
                        errors.push(message);
                    }
                }
            }
        }

        if (errors.length !== this.snapshot.errorMessages.length || errors.length > 0) {
            this.next(s => ({ ...s, errorMessages: errors }));
        }
    }
}<|MERGE_RESOLUTION|>--- conflicted
+++ resolved
@@ -61,10 +61,6 @@
     public ngOnDestroy() {
         super.ngOnDestroy();
 
-        this.unsubscribe();
-    }
-
-    private unsubscribe() {
         if (this.control && this.originalMarkAsTouched) {
             this.control['markAsTouched'] = this.originalMarkAsTouched;
         }
@@ -90,11 +86,7 @@
         }
 
         if (this.control !== control) {
-<<<<<<< HEAD
-            this.unsubscribe();
-=======
             this.unsubscribeAll();
->>>>>>> e0d737b4
 
             this.control = control;
 
