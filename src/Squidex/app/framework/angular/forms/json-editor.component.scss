--- conflicted
+++ resolved
@@ -3,11 +3,7 @@
 
 // sass-lint:disable class-name-format
 
-<<<<<<< HEAD
-::ng-deep {
-=======
 :host ::ng-deep {
->>>>>>> 511b5afa
     .ace_editor {
         background: $color-dark-foreground;
         border: 1px solid $color-input;
