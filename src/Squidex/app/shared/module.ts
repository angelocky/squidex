﻿/*
 * Squidex Headless CMS
 *
 * @license
 * Copyright (c) Sebastian Stehle. All rights reserved
 */

import { HTTP_INTERCEPTORS } from '@angular/common/http';
import { ModuleWithProviders, NgModule } from '@angular/core';
import { DndModule } from 'ng2-dnd';

import { SqxFrameworkModule } from 'framework';

import {
    AppFormComponent,
    AppClientsService,
    AppContributorsService,
    AppLanguagesService,
    AppMustExistGuard,
    AppsStoreService,
    AppsService,
    AssetComponent,
    AssetPreviewUrlPipe,
    AssetsService,
    AssetUrlPipe,
    AuthInterceptor,
    AuthService,
    ContentsService,
    EventConsumersService,
    FileIconPipe,
    GraphQlService,
    HelpComponent,
    HelpService,
    HistoryComponent,
    HistoryService,
    LanguageSelectorComponent,
    LanguagesService,
    MustBeAuthenticatedGuard,
    MustBeNotAuthenticatedGuard,
    PlansService,
    ResolveAppLanguagesGuard,
    ResolveContentGuard,
    ResolvePublishedSchemaGuard,
    ResolveSchemaGuard,
    SchemasService,
    ResolveUserGuard,
    RulesService,
    UIService,
    UnsetAppGuard,
    UsagesService,
    UserDtoPicture,
    UserEmailPipe,
    UserEmailRefPipe,
    UserNamePipe,
    UserNameRefPipe,
    UserIdPicturePipe,
    UserPicturePipe,
    UserPictureRefPipe,
    UserManagementService,
    UsersProviderService,
<<<<<<< HEAD
    UsersService,
    WebhooksService,
    RichEditorComponent
=======
    UsersService
>>>>>>> dd6f2bd2
} from './declarations';

@NgModule({
    imports: [
        DndModule,
        SqxFrameworkModule
    ],
    declarations: [
        AppFormComponent,
        AssetComponent,
        AssetPreviewUrlPipe,
        AssetUrlPipe,
        FileIconPipe,
        HelpComponent,
        HistoryComponent,
        LanguageSelectorComponent,
        UserDtoPicture,
        UserEmailPipe,
        UserEmailRefPipe,
        UserIdPicturePipe,
        UserNamePipe,
        UserNameRefPipe,
        UserPicturePipe,
        UserPictureRefPipe,
        RichEditorComponent
    ],
    exports: [
        AppFormComponent,
        AssetComponent,
        AssetPreviewUrlPipe,
        AssetUrlPipe,
        FileIconPipe,
        HelpComponent,
        HistoryComponent,
        LanguageSelectorComponent,
        UserDtoPicture,
        UserEmailPipe,
        UserEmailRefPipe,
        UserIdPicturePipe,
        UserNamePipe,
        UserNameRefPipe,
        UserPicturePipe,
        UserPictureRefPipe,
        RichEditorComponent
    ]
})
export class SqxSharedModule {
    public static forRoot(): ModuleWithProviders {
        return {
            ngModule: SqxSharedModule,
            providers: [
                AppClientsService,
                AppContributorsService,
                AppLanguagesService,
                AppMustExistGuard,
                AppsService,
                AppsStoreService,
                AssetsService,
                AuthService,
                ContentsService,
                EventConsumersService,
                GraphQlService,
                HelpService,
                HistoryService,
                LanguagesService,
                MustBeAuthenticatedGuard,
                MustBeNotAuthenticatedGuard,
                PlansService,
                ResolveAppLanguagesGuard,
                ResolveContentGuard,
                ResolvePublishedSchemaGuard,
                ResolveSchemaGuard,
                ResolveUserGuard,
                RulesService,
                SchemasService,
                UIService,
                UnsetAppGuard,
                UsagesService,
                UserManagementService,
                UsersProviderService,
                UsersService,
                {
                    provide: HTTP_INTERCEPTORS,
                    useClass: AuthInterceptor,
                    multi: true
                }
            ]
        };
    }
}<|MERGE_RESOLUTION|>--- conflicted
+++ resolved
@@ -58,13 +58,8 @@
     UserPictureRefPipe,
     UserManagementService,
     UsersProviderService,
-<<<<<<< HEAD
     UsersService,
-    WebhooksService,
     RichEditorComponent
-=======
-    UsersService
->>>>>>> dd6f2bd2
 } from './declarations';
 
 @NgModule({
