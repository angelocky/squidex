--- conflicted
+++ resolved
@@ -18,61 +18,6 @@
     Version
 } from './../';
 
-<<<<<<< HEAD
-describe('ContentDto', () => {
-    const creation = DateTime.today();
-    const creator = 'not-me';
-    const modified = DateTime.now();
-    const modifier = 'me';
-    const dueTime = DateTime.now().addDays(1);
-    const version = new Version('1');
-    const newVersion = new Version('2');
-
-    it('should update data property and user info when updating', () => {
-        const content_1 = new ContentDto('1', 'Published', creator, creator, creation, creation, null, null, null, { data: 1 }, {}, version);
-        const content_2 = content_1.update({ data: 2 }, modifier, newVersion, modified);
-
-        expect(content_2.data).toEqual({ data: 2 });
-        expect(content_2.lastModified).toEqual(modified);
-        expect(content_2.lastModifiedBy).toEqual(modifier);
-        expect(content_2.version).toEqual(newVersion);
-    });
-
-    it('should update status property and user info when changing status', () => {
-        const content_1 = new ContentDto('1', 'Draft', creator, creator, creation, creation, null, null, null, { data: 1 }, {}, version);
-        const content_2 = content_1.changeStatus('Published', null, modifier, newVersion, modified);
-
-        expect(content_2.status).toEqual('Published');
-        expect(content_2.lastModified).toEqual(modified);
-        expect(content_2.lastModifiedBy).toEqual(modifier);
-        expect(content_2.version).toEqual(newVersion);
-    });
-
-    it('should update schedules property and user info when changing status with due time', () => {
-        const content_1 = new ContentDto('1', 'Draft', creator, creator, creation, creation, null, null, null, { data: 1 }, {}, version);
-        const content_2 = content_1.changeStatus('Published', dueTime, modifier, newVersion, modified);
-
-        expect(content_2.status).toEqual('Draft');
-        expect(content_2.lastModified).toEqual(modified);
-        expect(content_2.lastModifiedBy).toEqual(modifier);
-        expect(content_2.scheduledAt).toEqual(dueTime);
-        expect(content_2.scheduledBy).toEqual(modifier);
-        expect(content_2.scheduledTo).toEqual('Published');
-        expect(content_2.version).toEqual(newVersion);
-    });
-
-    it('should update data property when setting data', () => {
-        const newData = {};
-
-        const content_1 = new ContentDto('1', 'Published', creator, creator, creation, creation, null, null, null, { data: 1 }, {}, version);
-        const content_2 = content_1.setData(newData);
-
-        expect(content_2.data).toBe(newData);
-    });
-});
-
-=======
->>>>>>> 6df6572e
 describe('ContentsService', () => {
     const version = new Version('1');
 
