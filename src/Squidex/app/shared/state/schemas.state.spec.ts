--- conflicted
+++ resolved
@@ -13,11 +13,8 @@
 
 import {
     DialogService,
-<<<<<<< HEAD
+    FieldDto,
     ImmutableArray,
-=======
-    FieldDto,
->>>>>>> 511b5afa
     SchemaDetailsDto,
     SchemasService,
     UpdateSchemaCategoryDto,
