--- conflicted
+++ resolved
@@ -28,19 +28,11 @@
         const shared$ = new BehaviorSubject({
             key1: '{ "fullText": "shared1" }'
         });
-<<<<<<< HEAD
 
         const user$ = new BehaviorSubject({
             key1: '{ "fullText": "user1" }'
         });
 
-=======
-
-        const user$ = new BehaviorSubject({
-            key1: '{ "fullText": "user1" }'
-        });
-
->>>>>>> 6ba2045d
         const merged$ = new BehaviorSubject({
             key1: '{ "fullText": "merged1" }',
             key2: 'merged2',
