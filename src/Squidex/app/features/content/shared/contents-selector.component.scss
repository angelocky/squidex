@import '_vars';
@import '_mixins';

<<<<<<< HEAD
::ng-deep {
=======
:host ::ng-deep {
>>>>>>> 511b5afa
    .modal-body {
        background: $color-background;
    }

    .modal-tabs {
        background: $color-dark-foreground;
    }
}<|MERGE_RESOLUTION|>--- conflicted
+++ resolved
@@ -1,11 +1,7 @@
 @import '_vars';
 @import '_mixins';
 
-<<<<<<< HEAD
-::ng-deep {
-=======
 :host ::ng-deep {
->>>>>>> 511b5afa
     .modal-body {
         background: $color-background;
     }
