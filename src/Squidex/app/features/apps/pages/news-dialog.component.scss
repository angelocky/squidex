@import '_vars';
@import '_mixins';

<<<<<<< HEAD
::ng-deep {
=======
:host ::ng-deep {
>>>>>>> 511b5afa
    img {
        @include box-shadow(0, 4px, 20px, .2);
        width: 80%;
        margin: 0 auto;
        margin-top: 10px;
        margin-bottom: 10px;
        display: block;
    }

    p {
        margin-bottom: 1.5rem;
    }
}<|MERGE_RESOLUTION|>--- conflicted
+++ resolved
@@ -1,11 +1,7 @@
 @import '_vars';
 @import '_mixins';
 
-<<<<<<< HEAD
-::ng-deep {
-=======
 :host ::ng-deep {
->>>>>>> 511b5afa
     img {
         @include box-shadow(0, 4px, 20px, .2);
         width: 80%;
