@import '_vars';
@import '_mixins';

$icon-size: 4.5rem;

<<<<<<< HEAD
::ng-deep {
=======
:host ::ng-deep {
>>>>>>> 511b5afa
    .table-items-row-details-tab {
        padding: 1.5rem 1.75rem;
    }
}

.form-group {
    margin-bottom: 1.5rem;
}

.type {
    & {
        margin-bottom: .5rem;
    }

    &-title {
        font-weight: bold;
    }

    &-text {
        font-size: .9rem;
    }

    &-icon {
        & {
            @include border-radius;
            height: $icon-size;
            color: $color-theme-blue;
            cursor: pointer;
            border: 1px solid $color-border;
            background: transparent;
            margin-right: .5rem;
            line-height: $icon-size;
            font-size: 1.75rem;
            font-weight: normal;
            text-align: center;
            width: $icon-size;
        }

        .radio-input {
            display: none;
        }

        &.active {
            & {
                @include box-shadow(0, 0, 10px, .5);
                background: $color-theme-blue;
                border-color: $color-theme-blue;
                color: $color-dark-foreground;
            }

            &:hover {
                color: $color-dark-foreground;
            }
        }

        &:hover {
            border-color: $color-border-dark;
        }
    }

    .radio-input {
        display: none;
    }
}

.edit-form {
    margin: -1.5rem -1.75rem;
    margin-bottom: 0;
}<|MERGE_RESOLUTION|>--- conflicted
+++ resolved
@@ -3,11 +3,7 @@
 
 $icon-size: 4.5rem;
 
-<<<<<<< HEAD
-::ng-deep {
-=======
 :host ::ng-deep {
->>>>>>> 511b5afa
     .table-items-row-details-tab {
         padding: 1.5rem 1.75rem;
     }
