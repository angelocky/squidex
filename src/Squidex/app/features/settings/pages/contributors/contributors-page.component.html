--- conflicted
+++ resolved
@@ -5,108 +5,54 @@
         Contributors
     </ng-container>
 
-<<<<<<< HEAD
     <ng-container content>
-        <div class="panel-alert panel-alert-success" *ngIf="maxContributors > 0">
-            Your plan allows up to {{maxContributors}} contributors.
-        </div>
-        
-        <table class="table table-items table-fixed">
-            <tbody>
-                <ng-template ngFor let-contributor [ngForOf]="appContributors?.contributors">
-                    <tr>
-                        <td class="cell-user">
-                            <img class="user-picture" [attr.title]="contributor.contributorId | sqxUserName" [attr.src]="contributor.contributorId | sqxUserPicture" />
-                        </td>
-                        <td class="cell-auto">
-                            <span class="user-name table-cell">{{contributor.contributorId | sqxUserName}}</span>
-                        </td>
-                        <td class="cell-auto">
-                            <span class="user-email table-cell">{{contributor.contributorId | sqxUserEmail}}</span>
-                        </td>
-                        <td class="cell-time">
-                            <select class="form-control" [ngModel]="contributor.permission" (ngModelChange)="changePermission(contributor, $event)" [disabled]="userId === contributor.contributorId">
-                                <option *ngFor="let permission of usersPermissions" [ngValue]="permission">{{permission}}</option>
-                            </select>
-                        </td>
-                        <td class="cell-actions">
-                            <button type="button" class="btn btn-link btn-danger" [disabled]="userId === contributor.contributorId" (click)="removeContributor(contributor)">
-                                <i class="icon-bin2"></i>
-                            </button>
-                        </td>
-                    </tr>
-                    <tr class="spacer"></tr>
-                </ng-template>
-            </tbody>
-        </table>
-        
-        <div class="table-items-footer" *ngIf="appContributors">
-            <form [formGroup]="addContributorForm" (ngSubmit)="assignContributor()">
-                <div class="row no-gutters">
-                    <div class="col">
-                        <sqx-autocomplete [source]="usersDataSource" formControlName="user" [inputName]="'contributor'" placeholder="Find existing user" displayProperty="email">
-                            <ng-template let-user="$implicit">
-                                <img class="user-picture autocomplete-user-picture" [attr.src]="user | sqxUserDtoPicture" />
+		<div class="panel-alert panel-alert-success" *ngIf="maxContributors > 0">
+			Your plan allows up to {{maxContributors}} contributors.
+		</div>
+		
+		<table class="table table-items table-fixed">
+			<tbody>
+				<ng-template ngFor let-contributor [ngForOf]="appContributors?.contributors">
+					<tr>
+						<td class="cell-user">
+							<img class="user-picture" [attr.title]="contributor.contributorId | sqxUserName" [attr.src]="contributor.contributorId | sqxUserPicture" />
+						</td>
+						<td class="cell-auto">
+							<span class="user-name table-cell">{{contributor.contributorId | sqxUserName}}</span>
+						</td>
+						<td class="cell-time">
+							<select class="form-control" [ngModel]="contributor.permission" (ngModelChange)="changePermission(contributor, $event)" [disabled]="userId === contributor.contributorId">
+								<option *ngFor="let permission of usersPermissions" [ngValue]="permission">{{permission}}</option>
+							</select>
+						</td>
+						<td class="cell-actions">
+							<button *ngIf="ctx.userId !== contributor.contributorId" type="button" class="btn btn-link btn-danger" (click)="removeContributor(contributor)">
+								<i class="icon-bin2"></i>
+							</button>
+						</td>
+					</tr>
+					<tr class="spacer"></tr>
+				</ng-template>
+			</tbody>
+		</table>
+		
+		<div class="table-items-footer" *ngIf="appContributors">
+			<form [formGroup]="addContributorForm" (ngSubmit)="assignContributor()">
+				<div class="row no-gutters">
+					<div class="col">
+						<sqx-autocomplete [source]="usersDataSource" formControlName="user" [inputName]="'contributor'" placeholder="Find existing user" displayProperty="displayName">
+							<ng-template let-user="$implicit">
+								<span class="autocomplete-user">
+									<img class="user-picture autocomplete-user-picture" [attr.src]="user | sqxUserDtoPicture" />
 
-                                <span class="user-name autocomplete-user-name">{{user.displayName}}</span>
-                                <span class="user-email autocomplete-user-email">{{user.email}}</span>
-                            </ng-template>
-                        </sqx-autocomplete>
-=======
-    <div class="panel-main">
-        <div class="panel-content panel-content-scroll">
-            <div class="panel-alert panel-alert-success" *ngIf="maxContributors > 0">
-                Your plan allows up to {{maxContributors}} contributors.
-            </div>
-            
-            <table class="table table-items table-fixed">
-                <tbody>
-                    <ng-template ngFor let-contributor [ngForOf]="appContributors?.contributors">
-                        <tr>
-                            <td class="cell-user">
-                                <img class="user-picture" [attr.title]="contributor.contributorId | sqxUserName" [attr.src]="contributor.contributorId | sqxUserPicture" />
-                            </td>
-                            <td class="cell-auto">
-                                <span class="user-name table-cell">{{contributor.contributorId | sqxUserName}}</span>
-                            </td>
-                            <td class="cell-time">
-                                <select class="form-control" [ngModel]="contributor.permission" (ngModelChange)="changePermission(contributor, $event)" [disabled]="userId === contributor.contributorId">
-                                    <option *ngFor="let permission of usersPermissions" [ngValue]="permission">{{permission}}</option>
-                                </select>
-                            </td>
-                            <td class="cell-actions">
-                                <button *ngIf="ctx.userId !== contributor.contributorId" type="button" class="btn btn-link btn-danger" (click)="removeContributor(contributor)">
-                                    <i class="icon-bin2"></i>
-                                </button>
-                            </td>
-                        </tr>
-                        <tr class="spacer"></tr>
-                    </ng-template>
-                </tbody>
-            </table>
-            
-            <div class="table-items-footer" *ngIf="appContributors">
-                <form [formGroup]="addContributorForm" (ngSubmit)="assignContributor()">
-                    <div class="row no-gutters">
-                        <div class="col">
-                            <sqx-autocomplete [source]="usersDataSource" formControlName="user" [inputName]="'contributor'" placeholder="Find existing user" displayProperty="displayName">
-                                <ng-template let-user="$implicit">
-                                    <span class="autocomplete-user">
-                                        <img class="user-picture autocomplete-user-picture" [attr.src]="user | sqxUserDtoPicture" />
-
-                                        <span class="user-name autocomplete-user-name">{{user.displayName}}</span>
-                                    </span>
-                                </ng-template>
-                            </sqx-autocomplete>
-                        </div>
-                        <div class="col col-auto pl-1">
-                            <button type="submit" class="btn btn-success" [disabled]="!canAddContributor">Add Contributor</button>
-                        </div>
->>>>>>> d946304f
-                    </div>
-                    <div class="col col-auto pl-1">
-                        <button type="submit" class="btn btn-success" [disabled]="!canAddContributor">Add Contributor</button>
-                    </div>
+									<span class="user-name autocomplete-user-name">{{user.displayName}}</span>
+								</span>
+							</ng-template>
+						</sqx-autocomplete>
+					</div>
+					<div class="col col-auto pl-1">
+						<button type="submit" class="btn btn-success" [disabled]="!canAddContributor">Add Contributor</button>
+					</div>
                 </div>
             </form>
         </div>
