--- conflicted
+++ resolved
@@ -1,18 +1,10 @@
 @font-face {
   font-family: 'icomoon';
-<<<<<<< HEAD
-  src:  url('fonts/icomoon.eot?o6u2w7');
-  src:  url('fonts/icomoon.eot?o6u2w7#iefix') format('embedded-opentype'),
-    url('fonts/icomoon.ttf?o6u2w7') format('truetype'),
-    url('fonts/icomoon.woff?o6u2w7') format('woff'),
-    url('fonts/icomoon.svg?o6u2w7#icomoon') format('svg');
-=======
   src:  url('fonts/icomoon.eot?lx1t7v');
   src:  url('fonts/icomoon.eot?lx1t7v#iefix') format('embedded-opentype'),
     url('fonts/icomoon.ttf?lx1t7v') format('truetype'),
     url('fonts/icomoon.woff?lx1t7v') format('woff'),
     url('fonts/icomoon.svg?lx1t7v#icomoon') format('svg');
->>>>>>> 72533541
   font-weight: normal;
   font-style: normal;
 }
@@ -32,7 +24,15 @@
   -moz-osx-font-smoothing: grayscale;
 }
 
-<<<<<<< HEAD
+.icon-support:before {
+  content: "\e95a";
+}
+.icon-control-RichText:before {
+  content: "\e939";
+}
+.icon-download:before {
+  content: "\e93e";
+}
 .icon-action-Medium:before {
   content: "\e959";
 }
@@ -266,198 +266,6 @@
 }
 .icon-control-DateTime:before {
   content: "\e937";
-=======
-.icon-support:before {
-  content: "\e95a";
->>>>>>> 72533541
-}
-.icon-control-RichText:before {
-  content: "\e939";
-}
-.icon-download:before {
-  content: "\e93e";
-}
-.icon-action-Medium:before {
-  content: "\e959";
-}
-.icon-control-TextArea:before {
-  content: "\e90e";
-}
-.icon-control-Toggle:before {
-  content: "\e90f";
-}
-.icon-copy:before {
-  content: "\e910";
-}
-.icon-dashboard:before {
-  content: "\e911";
-}
-.icon-delete:before {
-  content: "\e912";
-}
-.icon-bin:before {
-  content: "\e912";
-}
-.icon-delete-filled:before {
-  content: "\e913";
-}
-.icon-document-delete:before {
-  content: "\e914";
-}
-.icon-document-disable:before {
-  content: "\e915";
-}
-.icon-document-publish:before {
-  content: "\e916";
-}
-.icon-drag:before {
-  content: "\e917";
-}
-.icon-filter:before {
-  content: "\e918";
-}
-.icon-github:before {
-  content: "\e941";
-}
-.icon-help:before {
-  content: "\e919";
-}
-<<<<<<< HEAD
-=======
-.icon-location:before {
-  content: "\e91b";
-}
-.icon-control-Map:before {
-  content: "\e91b";
-}
-.icon-type-Geolocation:before {
-  content: "\e91b";
-}
-.icon-logo:before {
-  content: "\e91c";
-}
-.icon-media:before {
-  content: "\e91d";
-}
-.icon-type-Assets:before {
-  content: "\e91d";
-}
-.icon-trigger-AssetChanged:before {
-  content: "\e91d";
-}
-.icon-more:before {
-  content: "\e91e";
-}
-.icon-dots:before {
-  content: "\e91e";
-}
-.icon-pencil:before {
-  content: "\e91f";
-}
-.icon-reference:before {
-  content: "\e920";
-}
-.icon-schemas:before {
-  content: "\e921";
-}
-.icon-search:before {
-  content: "\e922";
-}
-.icon-settings:before {
-  content: "\e923";
-}
-.icon-type-Boolean:before {
-  content: "\e924";
-}
-.icon-type-DateTime:before {
-  content: "\e925";
-}
-.icon-type-Json:before {
-  content: "\e91a";
-}
-.icon-json:before {
-  content: "\e91a";
-}
-.icon-type-Number:before {
-  content: "\e926";
-}
-.icon-type-String:before {
-  content: "\e927";
-}
-.icon-user:before {
-  content: "\e928";
-}
-.icon-single-content:before {
-  content: "\e958";
-}
-.icon-multiple-content:before {
-  content: "\e957";
-}
-.icon-type-Array:before {
-  content: "\e956";
-}
-.icon-exclamation:before {
-  content: "\e955";
-}
-.icon-action-ElasticSearch:before {
-  content: "\e952";
-}
-.icon-action-Slack:before {
-  content: "\e94d";
-}
-.icon-orleans:before {
-  content: "\e94b";
-}
-.icon-document-lock:before {
-  content: "\e949";
-}
-.icon-document-unpublish:before {
-  content: "\e93f";
-}
-.icon-angle-down:before {
-  content: "\e900";
-}
-.icon-angle-left:before {
-  content: "\e901";
-}
-.icon-angle-right:before {
-  content: "\e931";
-}
-.icon-angle-up:before {
-  content: "\e903";
-}
-.icon-api:before {
-  content: "\e945";
-}
-.icon-assets:before {
-  content: "\e948";
-}
-.icon-bug:before {
-  content: "\e93d";
-}
-.icon-caret-down:before {
-  content: "\e92c";
-}
-.icon-caret-left:before {
-  content: "\e92a";
-}
-.icon-caret-right:before {
-  content: "\e929";
-}
-.icon-caret-up:before {
-  content: "\e92b";
-}
-.icon-contents:before {
-  content: "\e946";
-}
-.icon-trigger-ContentChanged:before {
-  content: "\e946";
-}
-.icon-control-Date:before {
-  content: "\e936";
-}
-.icon-control-DateTime:before {
-  content: "\e937";
 }
 .icon-control-Markdown:before {
   content: "\e938";
@@ -525,7 +333,6 @@
 .icon-unlocked:before {
   content: "\e933";
 }
->>>>>>> 72533541
 .icon-browser:before {
   content: "\e935";
 }
