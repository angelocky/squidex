﻿// ==========================================================================
//  Squidex Headless CMS
// ==========================================================================
//  Copyright (c) Squidex UG (haftungsbeschränkt)
//  All rights reserved. Licensed under the MIT license.
// ==========================================================================

using System.Threading.Tasks;
using Microsoft.AspNetCore.Mvc;
using Microsoft.Extensions.Options;
using Newtonsoft.Json.Linq;
using NSwag.Annotations;
using Orleans;
using Squidex.Areas.Api.Controllers.UI.Models;
using Squidex.Config;
<<<<<<< HEAD
using Squidex.Domain.Apps.Core.Rules.Actions;
=======
using Squidex.Domain.Apps.Entities.Apps;
>>>>>>> 1edd7fca
using Squidex.Infrastructure.Commands;
using Squidex.Pipeline;

namespace Squidex.Areas.Api.Controllers.UI
{
    /// <summary>
    /// Manages ui settings and configs.
    /// </summary>
    [ApiAuthorize]
    [ApiExceptionFilter]
    [AppApi]
    [SwaggerTag(nameof(UI))]
    public sealed class UIController : ApiController
    {
        private readonly MyUIOptions uiOptions;
<<<<<<< HEAD
        private readonly TwitterOptions twitterOptions;

        public UIController(ICommandBus commandBus, IOptions<MyUIOptions> uiOptions, IOptions<TwitterOptions> twitterOptions)
=======
        private readonly IGrainFactory grainFactory;

        public UIController(ICommandBus commandBus, IOptions<MyUIOptions> uiOptions, IGrainFactory grainFactory)
>>>>>>> 1edd7fca
            : base(commandBus)
        {
            this.twitterOptions = twitterOptions.Value;

            this.uiOptions = uiOptions.Value;
            this.grainFactory = grainFactory;
        }

        /// <summary>
        /// Get ui settings.
        /// </summary>
        /// <param name="app">The name of the app.</param>
        /// <returns>
        /// 200 => UI settings returned.
        /// 404 => App not found.
        /// </returns>
        [HttpGet]
        [Route("apps/{app}/ui/settings/")]
        [ProducesResponseType(typeof(UISettingsDto), 200)]
        [ApiCosts(0)]
        public async Task<IActionResult> GetSettings(string app)
        {
<<<<<<< HEAD
            var dto = new UISettingsDto
            {
                MapType = uiOptions.Map?.Type ?? "OSM",
                MapKey = uiOptions.Map?.GoogleMaps?.Key,
                SupportsTwitterActions = twitterOptions.IsConfigured()
            };
=======
            var result = await grainFactory.GetGrain<IAppUISettingsGrain>(App.Id).GetAsync();
>>>>>>> 1edd7fca

            result.Value["mapType"] = uiOptions.Map?.Type ?? "OSM";
            result.Value["mapKey"] = uiOptions.Map?.GoogleMaps?.Key;

            return Ok(result.Value);
        }

        /// <summary>
        /// Set ui settings.
        /// </summary>
        /// <param name="app">The name of the app.</param>
        /// <param name="key">The name of the setting.</param>
        /// <param name="value">The name of the value.</param>
        /// <returns>
        /// 200 => UI setting set.
        /// 404 => App not found.
        /// </returns>
        [HttpPut]
        [Route("apps/{app}/ui/settings/{key}")]
        [ApiCosts(0)]
        public async Task<IActionResult> PutSetting(string app, string key, [FromBody] UpdateSettingDto request)
        {
            await grainFactory.GetGrain<IAppUISettingsGrain>(App.Id).SetAsync(key, request.Value);

            return NoContent();
        }

        /// <summary>
        /// Remove ui settings.
        /// </summary>
        /// <param name="app">The name of the app.</param>
        /// <param name="key">The name of the setting.</param>
        /// <returns>
        /// 200 => UI setting removed.
        /// 404 => App not found.
        /// </returns>
        [HttpDelete]
        [Route("apps/{app}/ui/settings/{key}")]
        [ApiCosts(0)]
        public async Task<IActionResult> DeleteSetting(string app, string key)
        {
            await grainFactory.GetGrain<IAppUISettingsGrain>(App.Id).RemoveAsync(key);

            return NoContent();
        }
    }
}<|MERGE_RESOLUTION|>--- conflicted
+++ resolved
@@ -13,11 +13,7 @@
 using Orleans;
 using Squidex.Areas.Api.Controllers.UI.Models;
 using Squidex.Config;
-<<<<<<< HEAD
-using Squidex.Domain.Apps.Core.Rules.Actions;
-=======
 using Squidex.Domain.Apps.Entities.Apps;
->>>>>>> 1edd7fca
 using Squidex.Infrastructure.Commands;
 using Squidex.Pipeline;
 
@@ -33,19 +29,11 @@
     public sealed class UIController : ApiController
     {
         private readonly MyUIOptions uiOptions;
-<<<<<<< HEAD
-        private readonly TwitterOptions twitterOptions;
-
-        public UIController(ICommandBus commandBus, IOptions<MyUIOptions> uiOptions, IOptions<TwitterOptions> twitterOptions)
-=======
         private readonly IGrainFactory grainFactory;
 
         public UIController(ICommandBus commandBus, IOptions<MyUIOptions> uiOptions, IGrainFactory grainFactory)
->>>>>>> 1edd7fca
             : base(commandBus)
         {
-            this.twitterOptions = twitterOptions.Value;
-
             this.uiOptions = uiOptions.Value;
             this.grainFactory = grainFactory;
         }
@@ -64,16 +52,7 @@
         [ApiCosts(0)]
         public async Task<IActionResult> GetSettings(string app)
         {
-<<<<<<< HEAD
-            var dto = new UISettingsDto
-            {
-                MapType = uiOptions.Map?.Type ?? "OSM",
-                MapKey = uiOptions.Map?.GoogleMaps?.Key,
-                SupportsTwitterActions = twitterOptions.IsConfigured()
-            };
-=======
             var result = await grainFactory.GetGrain<IAppUISettingsGrain>(App.Id).GetAsync();
->>>>>>> 1edd7fca
 
             result.Value["mapType"] = uiOptions.Map?.Type ?? "OSM";
             result.Value["mapKey"] = uiOptions.Map?.GoogleMaps?.Key;
