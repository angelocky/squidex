--- conflicted
+++ resolved
@@ -97,11 +97,7 @@
         /// <param name="request">The language object.</param>
         /// <returns>
         /// 204 => Language updated.
-<<<<<<< HEAD
-        /// 400 => Language object is invalid.
-=======
         /// 400 => Language request not valid.
->>>>>>> 9c010138
         /// 404 => Language or app not found.
         /// </returns>
         [MustBeAppEditor]
