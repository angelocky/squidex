﻿<Project Sdk="Microsoft.NET.Sdk.Web">

  <PropertyGroup>
    <TargetFramework>netcoreapp1.1</TargetFramework>
    <NoWarn>$(NoWarn);CS1591;1591;1573;1572</NoWarn>
    <GenerateDocumentationFile>true</GenerateDocumentationFile>
    <PreserveCompilationContext>true</PreserveCompilationContext>
    <AssemblyName>Squidex</AssemblyName>
    <OutputType>Exe</OutputType>
    <PackageId>Squidex</PackageId>
    <PackageTargetFallback>$(PackageTargetFallback);dnxcore50</PackageTargetFallback>
    <RuntimeFrameworkVersion>1.1.1</RuntimeFrameworkVersion>
    <TypeScriptCompileBlocked>true</TypeScriptCompileBlocked>
  </PropertyGroup>

  <ItemGroup>
    <EmbeddedResource Include="Config\Identity\Cert\*.*;Docs\*.md" />
	  <None Update="dockerfile">
      <CopyToPublishDirectory>PreserveNewest</CopyToPublishDirectory>
    </None>
  </ItemGroup>

  <ItemGroup>
    <ProjectReference Include="..\Squidex.Core\Squidex.Core.csproj" />
    <ProjectReference Include="..\Squidex.Events\Squidex.Events.csproj" />
    <ProjectReference Include="..\Squidex.Infrastructure.RabbitMq\Squidex.Infrastructure.RabbitMq.csproj" />
    <ProjectReference Include="..\Squidex.Infrastructure\Squidex.Infrastructure.csproj" />
    <ProjectReference Include="..\Squidex.Infrastructure.MongoDb\Squidex.Infrastructure.MongoDb.csproj" />
    <ProjectReference Include="..\Squidex.Infrastructure.Redis\Squidex.Infrastructure.Redis.csproj" />
    <ProjectReference Include="..\Squidex.Read\Squidex.Read.csproj" />
    <ProjectReference Include="..\Squidex.Read.MongoDb\Squidex.Read.MongoDb.csproj" />
    <ProjectReference Include="..\Squidex.Write\Squidex.Write.csproj" />
  </ItemGroup>

  <ItemGroup>
    <PackageReference Include="Autofac" Version="4.5.0" />
    <PackageReference Include="Autofac.Extensions.DependencyInjection" Version="4.0.0" />
    <PackageReference Include="IdentityServer4" Version="1.5.0" />
    <PackageReference Include="IdentityServer4.AccessTokenValidation" Version="1.1.0" />
    <PackageReference Include="IdentityServer4.AspNetIdentity" Version="1.0.1" />
    <PackageReference Include="Microsoft.AspNetCore.Authentication.Cookies" Version="1.1.1" />
    <PackageReference Include="Microsoft.AspNetCore.Authentication.Google" Version="1.1.1" />
    <PackageReference Include="Microsoft.AspNetCore.Authentication.OpenIdConnect" Version="1.1.1" />
    <PackageReference Include="Microsoft.AspNetCore.DataProtection.Redis" Version="0.1.1" />
    <PackageReference Include="Microsoft.AspNetCore.Diagnostics" Version="1.1.1" />
    <PackageReference Include="Microsoft.AspNetCore.HttpOverrides" Version="1.1.1" />
    <PackageReference Include="Microsoft.AspNetCore.Identity" Version="1.1.1" />
    <PackageReference Include="Microsoft.AspNetCore.Mvc" Version="1.1.2" />
    <PackageReference Include="Microsoft.AspNetCore.Server.IISIntegration" Version="1.1.1" />
    <PackageReference Include="Microsoft.AspNetCore.Server.IISIntegration.Tools" Version="1.1.0-preview4-final" />
    <PackageReference Include="Microsoft.AspNetCore.Server.Kestrel" Version="1.1.1" />
    <PackageReference Include="Microsoft.AspNetCore.StaticFiles" Version="1.1.1" />
    <PackageReference Include="Microsoft.Extensions.Configuration.EnvironmentVariables" Version="1.1.1" />
    <PackageReference Include="Microsoft.Extensions.Configuration.Json" Version="1.1.1" />
    <PackageReference Include="Microsoft.Extensions.Logging" Version="1.1.1" />
    <PackageReference Include="Microsoft.Extensions.Logging.Console" Version="1.1.1" />
    <PackageReference Include="Microsoft.Extensions.Logging.Debug" Version="1.1.1" />
    <PackageReference Include="Microsoft.Extensions.Options.ConfigurationExtensions" Version="1.1.1" />
    <PackageReference Include="MongoDB.Driver" Version="2.4.3" />
    <PackageReference Include="NJsonSchema" Version="8.30.6304.31883" />
    <PackageReference Include="NodaTime.Serialization.JsonNet" Version="2.0.0" />
<<<<<<< HEAD
    <PackageReference Include="NSwag.AspNetCore" Version="10.0.0" />
=======
    <PackageReference Include="NSwag.AspNetCore" Version="10.1.0" />
>>>>>>> 0893be39
    <PackageReference Include="OpenCover" Version="4.6.519" />
    <PackageReference Include="ReportGenerator" Version="2.5.6" />
    <PackageReference Include="StackExchange.Redis.StrongName" Version="1.2.1" />
    <PackageReference Include="System.Linq" Version="4.3.0" />
    <PackageReference Include="System.ValueTuple" Version="4.3.0" />
  </ItemGroup>

  <ItemGroup Condition=" '$(TargetFramework)' == 'netcoreapp1.1' ">
    <PackageReference Include="Microsoft.OData.Core" Version="6.15.0" />
  </ItemGroup>

  <Target Name="IncludeDocFile" BeforeTargets="PrepareForPublish">
    <ItemGroup Condition=" '$(DocumentationFile)' != '' ">
      <_DocumentationFile Include="$(DocumentationFile)" />
      <ContentWithTargetPath Include="@(_DocumentationFile->'%(FullPath)')" RelativePath="%(_DocumentationFile.Identity)" TargetPath="%(_DocumentationFile.Filename)%(_DocumentationFile.Extension)" CopyToPublishDirectory="PreserveNewest" />
    </ItemGroup>
  </Target>
</Project><|MERGE_RESOLUTION|>--- conflicted
+++ resolved
@@ -59,16 +59,11 @@
     <PackageReference Include="MongoDB.Driver" Version="2.4.3" />
     <PackageReference Include="NJsonSchema" Version="8.30.6304.31883" />
     <PackageReference Include="NodaTime.Serialization.JsonNet" Version="2.0.0" />
-<<<<<<< HEAD
-    <PackageReference Include="NSwag.AspNetCore" Version="10.0.0" />
-=======
     <PackageReference Include="NSwag.AspNetCore" Version="10.1.0" />
->>>>>>> 0893be39
     <PackageReference Include="OpenCover" Version="4.6.519" />
     <PackageReference Include="ReportGenerator" Version="2.5.6" />
     <PackageReference Include="StackExchange.Redis.StrongName" Version="1.2.1" />
     <PackageReference Include="System.Linq" Version="4.3.0" />
-    <PackageReference Include="System.ValueTuple" Version="4.3.0" />
   </ItemGroup>
 
   <ItemGroup Condition=" '$(TargetFramework)' == 'netcoreapp1.1' ">
