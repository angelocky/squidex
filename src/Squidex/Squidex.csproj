--- conflicted
+++ resolved
@@ -79,14 +79,8 @@
     <PackageReference Include="Microsoft.Orleans.Core.Abstractions" Version="2.1.2" />
     <PackageReference Include="Microsoft.Orleans.OrleansRuntime" Version="2.1.2" />
     <PackageReference Include="MongoDB.Driver" Version="2.7.2" />
-<<<<<<< HEAD
     <PackageReference Include="NJsonSchema" Version="9.12.3" />
-    <PackageReference Include="NodaTime.Serialization.JsonNet" Version="2.0.0" />
     <PackageReference Include="NSwag.AspNetCore" Version="12.0.0" />
-=======
-    <PackageReference Include="NJsonSchema" Version="9.12.2" />
-    <PackageReference Include="NSwag.AspNetCore" Version="11.20.1" />
->>>>>>> 3ad74da8
     <PackageReference Include="OpenCover" Version="4.6.519" />
     <PackageReference Include="Orleans.Providers.MongoDB" Version="2.0.1" />
     <PackageReference Include="OrleansDashboard" Version="2.1.3" />
