--- conflicted
+++ resolved
@@ -11,11 +11,7 @@
 {
     public sealed class DefaultStreamNameResolver : IStreamNameResolver
     {
-<<<<<<< HEAD
-        private static readonly string[] Suffixes = new string[] { "DomainObject", "Grain" };
-=======
         private static readonly string[] Suffixes = { "Grain", "DomainObject" };
->>>>>>> d0db82de
 
         public string GetStreamName(Type aggregateType, string id)
         {
