--- conflicted
+++ resolved
@@ -93,9 +93,6 @@
                 new[] { "Not a valid value." });
         }
 
-<<<<<<< HEAD
-        private static IJsonValue CreateValue(double v)
-=======
         [Fact]
         public async Task Should_add_error_if_unique_constraint_failed()
         {
@@ -107,8 +104,7 @@
                 new[] { "Another content with the same value exists." });
         }
 
-        private static JValue CreateValue(object v)
->>>>>>> 9f933b1c
+        private static IJsonValue CreateValue(double v)
         {
             return JsonValue.Create(v);
         }
